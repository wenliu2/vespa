--- conflicted
+++ resolved
@@ -86,12 +86,8 @@
                 new com.yahoo.component.Version(modelFactory.getVersion().toString()),
                 wantedNodeVespaVersion);
         MetricUpdater applicationMetricUpdater = metrics.getOrCreateMetricUpdater(Metrics.createDimensions(applicationId));
-<<<<<<< HEAD
+        Logger.getLogger("REDEPLOY").info("ApplicationModelsBuilder.buildModelVersion: " + applicationId + " generation " + appGeneration + " created with internalRedeploy=" + applicationPackage.getMetaData().isInternalRedeploy());
         return new Application(modelFactory.createModel(modelContext), zkClient.loadServerCache(), appGeneration,
-=======
-        Logger.getLogger("REDEPLOY").info("ApplicationModelsBuilder.buildModelVersion: " + applicationId + " generation " + appGeneration + " created with internalRedeploy=" + applicationPackage.getMetaData().isInternalRedeploy());
-        return new Application(modelFactory.createModel(modelContext), cache, appGeneration,
->>>>>>> 4b4d1615
                                applicationPackage.getMetaData().isInternalRedeploy(),
                                modelFactory.getVersion(),
                                applicationMetricUpdater, applicationId);
